--- conflicted
+++ resolved
@@ -16,22 +16,14 @@
  */
 public abstract class BaseAIServiceSelector implements AIServiceSelector {
 
-<<<<<<< HEAD
-    protected final Map<Class<? extends AIService>, AIService> services;
-=======
     protected final AiServiceCollection services;
->>>>>>> 73caad52
 
     /**
      * Initializes a new instance of the {@link BaseAIServiceSelector} class.
      *
      * @param services The services to select from.
      */
-<<<<<<< HEAD
-    protected BaseAIServiceSelector(Map<Class<? extends AIService>, AIService> services) {
-=======
     protected BaseAIServiceSelector(AiServiceCollection services) {
->>>>>>> 73caad52
         this.services = services;
     }
 
@@ -39,16 +31,8 @@
     @Nullable
     public <T extends AIService> AIServiceSelection<T> trySelectAIService(
         Class<T> serviceType,
-<<<<<<< HEAD
         @Nullable KernelFunction<?> function,
         @Nullable KernelFunctionArguments arguments) {
-=======
-        @Nullable
-        KernelFunction<?> function,
-        @Nullable
-        KernelFunctionArguments arguments
-    ) {
->>>>>>> 73caad52
         return trySelectAIService(serviceType, function, arguments, services);
     }
 
@@ -67,14 +51,7 @@
     @Nullable
     protected abstract <T extends AIService> AIServiceSelection<T> trySelectAIService(
         Class<T> serviceType,
-<<<<<<< HEAD
         @Nullable KernelFunction<?> function,
         @Nullable KernelFunctionArguments arguments,
-=======
-        @Nullable
-        KernelFunction<?> function,
-        @Nullable
-        KernelFunctionArguments arguments,
->>>>>>> 73caad52
         Map<Class<? extends AIService>, AIService> services);
 }