--- conflicted
+++ resolved
@@ -1,4 +1,11 @@
 package com.microsoft.semantickernel.orchestration.contextvariables;
+
+import java.util.Arrays;
+import java.util.HashMap;
+import java.util.List;
+import java.util.Map;
+
+import javax.annotation.Nullable;
 
 import com.microsoft.semantickernel.exceptions.SKException;
 import com.microsoft.semantickernel.orchestration.contextvariables.converters.BooleanVariableContextVariableTypeConverter;
@@ -10,11 +17,6 @@
 import com.microsoft.semantickernel.orchestration.contextvariables.converters.NumberVariableContextVariableTypeConverter;
 import com.microsoft.semantickernel.orchestration.contextvariables.converters.StringVariableContextVariableTypeConverter;
 import com.microsoft.semantickernel.orchestration.contextvariables.converters.VoidVariableContextVariableTypeConverter;
-import java.util.Arrays;
-import java.util.HashMap;
-import java.util.List;
-import java.util.Map;
-import javax.annotation.Nullable;
 
 public class ContextVariableTypes {
 
@@ -70,31 +72,6 @@
     public ContextVariableTypes(List<ContextVariableTypeConverter<?>> converters) {
         variableTypes = new HashMap<>();
         converters.forEach(this::putConverter);
-    }
-
-    public ContextVariableTypes() {
-        variableTypes = new HashMap<>();
-    }
-
-    public ContextVariableTypes(ContextVariableTypes contextVariableTypes) {
-        this.variableTypes = new HashMap<>(contextVariableTypes.variableTypes);
-    }
-
-<<<<<<< HEAD
-    public static void addGlobalConverter(
-        ContextVariableTypeConverter<?> type) {
-        DEFAULT_TYPES.putConverter(type);
-    }
-
-    public static <T> ContextVariableType<T> getGlobalVariableTypeForClass(Class<T> aClass) {
-        return DEFAULT_TYPES.getVariableTypeForClass(aClass);
-=======
-    private final Map<Class<?>, ContextVariableType<?>> variableTypes;
-
-    public ContextVariableTypes(List<ContextVariableTypeConverter<?>> converters) {
-        variableTypes = new HashMap<>();
-        converters.forEach(this::putConverter);
->>>>>>> 8ba1ac05
     }
 
     public ContextVariableTypes() {
@@ -193,10 +170,7 @@
                 () -> new SKException("Unknown context variable type: " + aClass.getName()));
     }
 
-<<<<<<< HEAD
     public void putConverters(ContextVariableTypes contextVariableTypes) {
         this.variableTypes.putAll(contextVariableTypes.variableTypes);
     }
-=======
->>>>>>> 8ba1ac05
 }